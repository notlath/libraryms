--- conflicted
+++ resolved
@@ -27,9 +27,6 @@
 *.egg-info/
 # Ignore Jupyter Notebook checkpoints
 .ipynb_checkpoints/
-<<<<<<< HEAD
-library_data.json
-=======
-# Ignore test output
-.pytest_cache/
->>>>>>> 0420db5f
+
+user-reviews
+library_data.json